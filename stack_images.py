import numpy as np
import sys
import os
import argparse
import glob
import subprocess
import tempfile
import pandas
import re
import xlrd
from astropy import units as u
from astropy.table import Table
from astropy.io import fits
from astropy.wcs import WCS, FITSFixedWarning
from astropy.coordinates import SkyCoord
from astropy.nddata import Cutout2D
from astropy import log
import warnings

table_names = {
    "tiles": "Tile Corrections",
    "combined": "Combined Corrections",
}
column_names = {
    "ra": "ra_correction",
    "dec": "dec_correction",
    "flux_offset": "flux_peak_correction_additive",
    "flux_scale": "flux_peak_correction_multiplicative",
}

warnings.filterwarnings("ignore", category=FITSFixedWarning)


def shift_and_scale_image(
    imagename,
    rmsimagename,
    outputdir,
    flux_scale=1,
    flux_offset=0,
    ra_offset=0,
    dec_offset=0,
    subimage=None,
    squeeze_output=False,
):
    """
    outimage,outweight = shift_and_scale_image(
    imagename,
    rmsimagename,
    outputdir,
    flux_scale=1,
    flux_offset=0,
    ra_offset=0,
    dec_offset=0,
    subimage=None,
    squeeze_output=False,
    )

    flux_offset in Jy
    ra_offset/dec_offset in arcsec
    """

    outname = os.path.join(
        outputdir, os.path.split(imagename)[-1].replace("I.fits", "I.image.fits")
    )
    outweight = outname.replace(".fits", ".weight.fits")

    fimg = fits.open(imagename)
    frms = fits.open(rmsimagename)

    # do the flux scaling
    fimg_ndim = fimg[0].data.ndim
    fimg[0].data = flux_scale * (fimg[0].data + flux_offset)
    fimg[0].header["FLUXOFF"] = flux_offset
    fimg[0].header["FLUXSCL"] = flux_scale
    frms_ndim = frms[0].data.ndim
    frms[0].data = flux_scale * (frms[0].data)
    frms[0].header["FLUXOFF"] = flux_offset
    frms[0].header["FLUXSCL"] = flux_scale
    w = WCS(fimg[0].header)
    # add the offsets to correct the positions
    # use SkyCoord to handle units and wraps
    # the new coordinates should be old coordintes + offset
    crval = SkyCoord(w.wcs.crval[0] * u.deg, w.wcs.crval[1] * u.deg)
    crval_offset = SkyCoord(
        crval.ra + ra_offset * u.arcsec / np.cos(crval.dec),
        crval.dec + dec_offset * u.arcsec,
    )
    w.wcs.crval[0:2] = np.array([crval_offset.ra.deg, crval_offset.dec.deg])
    newheader = w.to_header()
    # update the header with the new WCS
    fimg[0].header.update(newheader)
    frms[0].header.update(newheader)

    fimg[0].header["RAOFF"] = ra_offset
    fimg[0].header["DECOFF"] = dec_offset
    frms[0].header["RAOFF"] = ra_offset
    frms[0].header["DECOFF"] = dec_offset

    if subimage is not None and subimage >= 0:
        center = [int(x / 2.0) for x in fimg[0].data.shape[-2:]]  # last 2 axis
        log.debug(
            "Extracting subimage of size [%d,%d] around [%d,%d]"
            % (subimage, subimage, center[0], center[1])
        )
        cutout = Cutout2D(fimg[0].data.squeeze(), center, subimage, wcs=w.celestial)
        cutout_rms = Cutout2D(frms[0].data.squeeze(), center, subimage, wcs=w.celestial)
        # replace original data, adding singleton Stokes, Freq dims if necessary
        if not squeeze_output:
            log.debug(
                "Ensuring cutout ndim (%d) matches input image ndim (%d)"
                % (cutout.data.ndim, fimg_ndim)
            )
            for _ in range(fimg_ndim - cutout.data.ndim):
                cutout.data = np.expand_dims(cutout.data, axis=0)
            for _ in range(frms_ndim - cutout_rms.data.ndim):
                cutout_rms.data = np.expand_dims(cutout_rms.data, axis=0)
            log.debug(
                "New cutout ndim: %d cutout rms ndim: %d."
                % (cutout.data.ndim, cutout_rms.data.ndim)
            )
        fimg[0].data = cutout.data
        frms[0].data = cutout_rms.data

        # update the header with the new WCS
        newheader = cutout.wcs.to_header()
        fimg[0].header.update(newheader)
        frms[0].header.update(newheader)
        fimg[0].header.remove("WCSAXES", ignore_missing=True, remove_all=True)
        frms[0].header.remove("WCSAXES", ignore_missing=True, remove_all=True)

    if os.path.exists(outname):
        os.remove(outname)
    if os.path.exists(outweight):
        os.remove(outweight)
    fimg.writeto(outname)
    frms.writeto(outweight)
    del fimg
    del frms
    return outname, outweight


def swarp_files(files, output_file, output_weight, headerinfo={}):
    """
    result = swarp_files(files, output_file, output_weight, headerinfo={})
    returns True if successful
    """
    cmd = "swarp -VMEM_MAX 4095 -MEM_MAX 2048 -COMBINE_BUFSIZE 2048"
    cmd += " -IMAGEOUT_NAME {} -WEIGHTOUT_NAME {}".format(output_file, output_weight)
    cmd += " -COMBINE Y -COMBINE_TYPE WEIGHTED -SUBTRACT_BACK N -WRITE_XML N"
    cmd += " -FSCALASTRO_TYPE NONE"
    cmd += " -WEIGHT_TYPE MAP_RMS -WEIGHT_SUFFIX .weight.fits -RESCALE_WEIGHTS Y"
    cmd += " -PROJECTION_TYPE SIN"
    # cmd += " -CENTER_TYPE MANUAL -CENTER %s -IMAGE_SIZE %d,%d" % (dir_str, nx, ny)
    # cmd += " -PIXELSCALE_TYPE MANUAL -PIXEL_SCALE %.1f" % ps
    cmd += " %s" % (",".join(files))

    log.info("Running:\n\t%s" % cmd)

    p = subprocess.Popen(cmd.split(), stderr=subprocess.PIPE)
    imagenum = 0

    logfile = tempfile.TemporaryFile(mode="w", prefix="swarp")
    for line in p.stderr:
        line_str = line.decode("utf-8")
        if "line:" not in line_str:
            logfile.write(line_str)
        if "-------------- File" in line_str:
            _ = line_str.split()[-1].replace(":", "")
            imagenum += 1
            log.info("Working on image %04d/%04d..." % (imagenum, len(files)))
        if "Co-adding frames" in line_str:
            log.info("Coadding...")
    logfile.close()
    # update header
    if os.path.exists(output_file):
        f = fits.open(output_file, mode="update")
        f[0].header["BUNIT"] = "Jy/beam"
        for k in headerinfo:
            f[0].header[k] = headerinfo[k]
        f.flush()
    return os.path.exists(output_file) and os.path.exists(output_weight)


<<<<<<< HEAD
def measure_beamsize(image, weight = None, default_beam=5 * u.arcsec, weightthreshratio = 10, clean=True):
=======
def measure_beamsize(image, weight=None, default_beam=15 * u.arcsec, weightthreshratio=10, clean=True):
>>>>>>> 44f24404
    """
    BMAJ, BMIN, BPA = measure_beamsize(image, weight = None, default_beam = 15*u.arcsec, weightthreshratio = 10, clean=True)

    use Aegean to find and measure sources
    return the median major axis, minor axis, and position angle

    will create BANE background and rms images.   If clean, will delete them after.
    looks at weight image (if supplied).
    Sets a threshold of median(weight)/weightthreshratio for good sources
    """

    import AegeanTools
    from AegeanTools.source_finder import SourceFinder
    from AegeanTools.wcs_helpers import Beam
    from AegeanTools.BANE import filter_image

    basename = os.path.splitext(image)[0]

    # figure out the number of pixels per synthesized beam
    # of course we don't know the synthesized beam, but guess
    f = fits.open(image)
    w = WCS(f[0].header)
    pixels_per_beam = (default_beam / (w.wcs.cd[1, 1] * u.deg)).decompose().value
    # construct a Beam object
    default_beam = Beam(default_beam.to(u.deg).value, default_beam.to(u.deg).value, 0)
    # figure out step/box sizes for BANE
    # defaults are grid = 4*beam size
    # and box = 5*grid
    step_size = (int(pixels_per_beam * 4), int(pixels_per_beam * 4))
    box_size = (step_size[0] * 5, step_size[1] * 5)
    # BANE output
    bkg_image = "{}_bkg.fits".format(basename)
    rms_image = "{}_rms.fits".format(basename)
    if os.path.exists(bkg_image):
        os.remove(bkg_image)
    if os.path.exists(rms_image):
        os.remove(rms_image)
    filter_image(
        im_name=image, step_size=step_size, box_size=box_size, out_base=basename,
    )
    if not os.path.exists(rms_image):
        log.error("Cannot find BANE output '{}'".format(rms_image))
        return None, None, None
    if not os.path.exists(bkg_image):
        log.error("Cannot find BANE output '{}'".format(bkg_image))
        return None, None, None
    log.debug("BANE wrote {}, {}".format(rms_image, bkg_image))
    sf = SourceFinder()
    found = sf.find_sources_in_image(
        image, beam=default_beam, bkgin=bkg_image, rmsin=rms_image
    )
    if len(found) == 0:
        log.error("Aegean did not find any sources")
        return None, None, None
    log.info("Aegean found {} sources".format(len(found)))
    ra = []
    dec = []
    a = []
    b = []
    pa = []
    for s in found:
        a.append(s.a)
        b.append(s.b)
        pa.append(s.pa)
        ra.append(s.ra)
        dec.append(s.dec)
    a = np.array(a) * u.arcsec
    b = np.array(b) * u.arcsec
    pa = np.array(pa) * u.deg
    ra = np.array(ra)
    dec = np.array(dec)
    if weight is not None:
        # we need to look at the weight image to eliminate bad sources around the edges
        fw = fits.open(weight)
        dw = fw[0].data
        dw = dw[dw > 0]
        medweight = np.median(dw)
        # threshold
        weightthresh = medweight / weightthreshratio
        x, y = w.all_world2pix(ra, dec, 0)
        weightval = fw[0].data[np.int16(y), np.int16(x)]
        good = weightval > weightthresh
        log.info("Found {} sources above weight threshold of {:.2e}".format(good.sum(),
                                                                            weightthresh))
        a = a[good]
        b = b[good]
        pa = pa[good]

    if clean:
        os.remove(bkg_image)
        os.remove(rms_image)
    return np.median(a).to(u.deg), np.median(b).to(u.deg), np.median(pa)


def main():
    log.setLevel("WARNING")

    parser = argparse.ArgumentParser(
        formatter_class=argparse.ArgumentDefaultsHelpFormatter
    )
    parser.add_argument(
        "fields",
        nargs="+",
        type=str,
        help="Field name(s) without survey prefix. e.g. 0012+00A.",
    )
    parser.add_argument(
        "-o", "--out", default="temp", type=str, help="Ouptut directory",
    )
    parser.add_argument(
        "-i",
        "--imagepath",
        default=os.path.curdir,
        type=str,
        help="VAST image directories",
    )
    parser.add_argument(
        "-q",
        "--qc",
        default="VAST Pilot QC Stats.xlsx",
        type=str,
        help="VAST Pilot QC file",
    )
    parser.add_argument(
        "--offset",
        default=None,
        type=float,
        help="Flux offset [mJy] (default is to use the QC file)",
    )
    parser.add_argument(
        "--scale",
        default=None,
        type=float,
        help="Flux scaling (default is to use the QC file)",
    )
    parser.add_argument(
        "-s",
        "--subimage",
        default=None,
        type=int,
        help="Size of subimage (if specified)",
    )
    parser.add_argument(
        "-p",
        "--progressive",
        default=False,
        action="store_true",
        help="Do progressive stack (incrementally output results)?",
    )
    parser.add_argument(
        "--suffix",
        default=None,
        type=str,
        help="Suffix for output images [default=None]",
    )
    parser.add_argument(
        "-c",
        "--clean",
        default=False,
        action="store_true",
        help="Clean temporary files?",
    )
    parser.add_argument(
        "--nooffset",
        default=False,
        action="store_true",
        help="Do not use flux offset?",
    )
    parser.add_argument(
        "--type",
        dest="imagetype",
        default="tiles",
        choices=["tiles", "combined"],
        help="Type of images to combine",
    )
    parser.add_argument(
        "--squeeze",
        default=False,
        action="store_true",
        help=(
            "Squeeze output image dimensions to celestial axes only, removing singleton "
            "axes (e.g. frequency, Stokes). Default is to match the input image."
        ),
    )
    parser.add_argument(
        "-b",
        "--beam",
        action="store_true",
        default=False,
        help="Compute median synthesized beam with Aegean?",
    )
    parser.add_argument(
        "-v", "--verbosity", action="count", help="Increase output verbosity"
    )

    args = parser.parse_args()
    if args.verbosity == 1:
        log.setLevel("INFO")
    elif args.verbosity >= 2:
        log.setLevel("DEBUG")

    log.debug("Running\n\t%s" % " ".join(map(str, sys.argv)))

    if not os.path.exists(args.qc):
        raise FileNotFoundError("Cannot open VAST QC file '%s'" % args.qc)

    try:
        table_corrections = Table.from_pandas(
            pandas.read_excel(
                args.qc, sheet_name=table_names[args.imagetype], engine="openpyxl"
            )
        )
        # remove survey prefix from corrections table field names
        table_corrections["field"] = np.array(
            np.char.split(table_corrections["field"].astype(np.str_), "_").tolist()
        )[:, 1]
    except xlrd.biffh.XLRDError:
        log.warning(
            "Unable to read table '%s' from sheet '%s'"
            % (table_names[args.imagetype], args.qc)
        )
        table_corrections = None

    if not (os.path.exists(args.out) and os.path.isdir(args.out)):
        log.info("Creating output directory '%s'" % args.out)
        os.mkdir(args.out)

    todelete = []
    for field in args.fields:
        if args.imagetype == "combined":
            files = sorted(
                glob.glob(os.path.join(args.imagepath, "VAST_{}*I.fits".format(field),))
            ) + sorted(
                glob.glob(os.path.join(args.imagepath, "RACS_{}*I.fits".format(field),))
            )
            rmsmaps = [f.replace("I.fits", "I_rms.fits") for f in files]
            if "STOKESI_IMAGES" in args.imagepath:
                rmsmaps = [
                    f.replace("STOKESI_IMAGES", "STOKESI_RMSMAPS") for f in rmsmaps
                ]
        elif args.imagetype == "tiles":
            # this is VAST and not RACS
            # because we don't have RACS RMS maps
            files = sorted(
                glob.glob(
                    os.path.join(
                        args.imagepath, "*VAST_{}*restored.fits".format(field),
                    )
                )
            )
            rmsmaps = [f.replace("image.i", "noiseMap.image.i") for f in files]
            if "STOKESI_IMAGES" in args.imagepath:
                rmsmaps = [
                    f.replace("STOKESI_IMAGES", "STOKESI_RMSMAPS") for f in rmsmaps
                ]

        log.info("Found %d images for field %s" % (len(files), field))
        log.debug("Images: %s" % ",".join(files))

        # go through and make temporary files with the scales and offsets applied
        # also make the weight maps ~ rms**2
        scaledfiles = []
        headerinfo = {}
        for i, (filename, rmsmap) in enumerate(zip(files, rmsmaps)):
            headerinfo["IMG%02d" % i] = (filename, "Filename for image %02d" % i)
            headerinfo["RMS%02d" % i] = (rmsmap, "RMS Map name for image %02d" % i)
            # might need to make this more robust
            # this is the name of the epoch in the QC table
            # search for the EPOCH string in the entire file path
            # Combined images contain the epoch in the path and filename, tile images
            # contain the epoch in the path.
            match = re.search(r"EPOCH(\d{2})(x?)", filename)
            if match is None:
                log.error("Cannot infer epoch number from file '%s'" % filename)
                continue
            epoch = match.group()
            log.debug(
                "Infered '%s' for file '%s': will look up QC for '%s'"
                % (match.group(), filename, epoch)
            )
            if table_corrections is not None:
                table_corrections_mask = (table_corrections["field"] == field) & (
                    table_corrections["release_epoch"] == epoch
                )

                # positions
                # corrected <ra|dec> = <ra|dec> + <ra|dec>_correction
                ra_offset = table_corrections[table_corrections_mask][
                    column_names["ra"]
                ]
                dec_offset = table_corrections[table_corrections_mask][
                    column_names["dec"]
                ]

                # fluxes
                # corrected flux = flux_scale * (raw flux + flux_offset)
                flux_scale = table_corrections[table_corrections_mask][
                    column_names["flux_scale"]
                ]
                # original offsets are in mJy
                flux_offset = (
                    table_corrections[table_corrections_mask][
                        column_names["flux_offset"]
                    ]
                    * 1e-3
                )
            else:
                ra_offset = np.zeros(1)
                dec_offset = np.zeros(1)
                flux_offset = np.zeros(1)
                flux_scale = np.ones(1)

            if args.nooffset:
                log.debug("Setting offset to 0...")
                flux_offset = np.zeros(len(flux_offset))
            if args.offset is not None:
                log.debug("Setting offset to %.3f mJy..." % args.offset)
                flux_offset = np.ones(len(flux_offset)) * args.offset
            if args.scale is not None:
                log.debug("Setting scale to %.3f..." % args.scale)
                flux_scale = np.ones(len(flux_offset)) * args.scale

            if (
                len(flux_scale) == 1
                and len(flux_offset) == 1
                and len(ra_offset) == 1
                and len(dec_offset) == 1
            ):
                flux_scale = flux_scale[0]
                flux_offset = flux_offset[0]
                ra_offset = ra_offset[0]
                dec_offset = dec_offset[0]
            else:
                log.warning(
                    (
                        "Could not find entries for Field %s and epoch %s; "
                        "assuming unity scale/0 offset"
                    )
                    % (field, epoch)
                )
                flux_scale = 1
                flux_offset = 0
                ra_offset = 0
                dec_offset = 0
            headerinfo["RAOFF%02d" % i] = (
                ra_offset,
                "[ARCSEC] RA Offset for image %02d" % i,
            )
            headerinfo["DECOFF%02d" % i] = (
                dec_offset,
                "[ARCSEC] DEC Offset for image %02d" % i,
            )
            headerinfo["FLXSCL%02d" % i] = (flux_scale, "Flux scale for image %02d" % i)
            headerinfo["FLXOFF%02d" % i] = (
                flux_offset,
                "[Jy] Flux offset for image %02d" % i,
            )

            outname, outweight = shift_and_scale_image(
                filename,
                rmsmap,
                args.out,
                flux_scale=flux_scale,
                flux_offset=flux_offset,
                ra_offset=ra_offset,
                dec_offset=dec_offset,
                subimage=args.subimage,
                squeeze_output=args.squeeze,
            )

            log.info("Wrote %s and %s" % (outname, outweight))
            todelete.append(outname)
            todelete.append(outweight)
            scaledfiles.append(outname)

        output_file = os.path.join(args.out, "{}_mosaic.fits".format(field))
        output_weight = output_file.replace("_mosaic.fits", "_weight.fits")

        if (args.suffix is not None) and (len(args.suffix) > 0):
            output_file = output_file.replace(".fits", "_{}.fits".format(args.suffix))
            output_weight = output_weight.replace(
                ".fits", "_{}.fits".format(args.suffix)
            )

        if args.progressive:
            istart = 0
            for iend in range(istart + 1, len(files)):
                log.info("Swarping files %02d to %02d" % (istart, iend))
                output_file_step = output_file.replace(
                    ".fits", "_%02d-%02d.fits" % (istart, iend)
                )
                output_weight_step = output_file_step.replace("_mosaic", "_weight")
                result = swarp_files(
                    scaledfiles[istart:iend],
                    output_file_step,
                    output_weight_step,
                    headerinfo,
                )
                if result:
                    log.info("Wrote %s and %s" % (output_file_step, output_weight_step))

        # to get swarp:
        # module use /sharedapps/LS/cgca/modulefiles/
        # module load swarp
        result = swarp_files(
            scaledfiles, output_file, output_weight, headerinfo=headerinfo
        )
        if result:
            log.info("Wrote %s and %s" % (output_file, output_weight))
        else:
            log.warning("Error writing %s and %s" % (output_file, output_weight))

        if args.beam:
            BMAJ, BMIN, BPA = measure_beamsize(output_file, output_weight, clean=args.clean)
            if BMAJ is not None:
                f = fits.open(output_file, mode="update")
                f[0].header["BMAJ"] = (BMAJ.to(u.deg).value, "Median BMAJ")
                f[0].header["BMIN"] = (BMIN.to(u.deg).value, "Median BMIN")
                f[0].header["BPA"] = (BPA.to(u.deg).value, "Median BPA")
                f.flush()
                log.info(
                    "Updated BMAJ = {:.4f} deg, BMIN = {:.4f} deg, BPA = {:.1f} deg in {}".format(
                        BMAJ.to(u.deg).value,
                        BMIN.to(u.deg).value,
                        BPA.to(u.deg).value,
                        output_file,
                    )
                )

        if args.clean:
            for filename in todelete:
                log.debug("Removing temporary file '%s'" % filename)
                os.remove(filename)


if __name__ == "__main__":
    main()<|MERGE_RESOLUTION|>--- conflicted
+++ resolved
@@ -181,11 +181,7 @@
     return os.path.exists(output_file) and os.path.exists(output_weight)
 
 
-<<<<<<< HEAD
 def measure_beamsize(image, weight = None, default_beam=5 * u.arcsec, weightthreshratio = 10, clean=True):
-=======
-def measure_beamsize(image, weight=None, default_beam=15 * u.arcsec, weightthreshratio=10, clean=True):
->>>>>>> 44f24404
     """
     BMAJ, BMIN, BPA = measure_beamsize(image, weight = None, default_beam = 15*u.arcsec, weightthreshratio = 10, clean=True)
 
